dnl configure.ac
dnl
dnl Copyright (c) 1997, 1998, 1999, 2000, 2001, 2002, 2003, 2004, 2005, 2006, 2007, 2008, 2009, 2010 Free Software Foundation, Inc.
dnl
dnl This file is part of GNU Zile.
dnl
dnl GNU Zile is free software; you can redistribute it and/or modify
dnl it under the terms of the GNU General Public License as published
dnl by the Free Software Foundation; either version 3, or (at your
dnl option) any later version.
dnl
dnl GNU Zile is distributed in the hope that it will be useful, but
dnl WITHOUT ANY WARRANTY; without even the implied warranty of
dnl MERCHANTABILITY or FITNESS FOR A PARTICULAR PURPOSE.  See the GNU
dnl General Public License for more details.
dnl
dnl You should have received a copy of the GNU General Public License
dnl along with GNU Zile; see the file COPYING.  If not, write to the
dnl Free Software Foundation, Fifth Floor, 51 Franklin Street, Boston,
dnl MA 02111-1301, USA.

dnl Initialise autoconf and automake
<<<<<<< HEAD
AC_INIT(Zile, 2.4.0, bug-zile@gnu.org)
AM_INIT_AUTOMAKE([-Wall -Werror std-options check-news])
=======
AC_INIT(Zile, 2.3.16, bug-zile@gnu.org)
AM_INIT_AUTOMAKE([std-options check-news])
>>>>>>> 35339a61

dnl Set up C compiler
AC_GNU_SOURCE
AC_PROG_CC
AX_CFLAGS_WARN_ALL
if test "$GCC" = "yes"; then
  CFLAGS="$CFLAGS -W -Wmissing-prototypes -Wstrict-prototypes -D_FORTIFY_SOURCE=2"
fi
gl_EARLY
AM_PROG_CC_C_O

dnl help2man
AX_WITH_PROG(HELP2MAN, help2man)

dnl Valgrind
AX_WITH_PROG(VALGRIND, valgrind)
if test -n "$VALGRIND"; then
  VALGRIND="$VALGRIND --error-exitcode=1 --leak-check=full"
fi

dnl Checks for functions and headers
gl_INIT
AC_HEADER_STDC
AC_CHECK_FUNCS_ONCE(fchmod)

dnl Curses
AX_WITH_CURSES
if test "$ax_cv_curses" != "yes"; then
  AC_MSG_ERROR([cannot find curses])
fi
AC_ARG_VAR(CURSES_LIB, [linker flags for curses library])

dnl Emacs
AX_WITH_PROG(EMACS, emacs)
if test -n "$EMACS"; then
  emacs_min_version=23.1
  emacs_version=$($EMACS --version 2>&1 | head -n 1 | cut -d' ' -f3)
  AC_MSG_CHECKING([Emacs version $emacs_version >= $emacs_min_version])
  AX_COMPARE_VERSION("$emacs_version", ge, $emacs_min_version,
    AC_MSG_RESULT([yes]),
    [AC_MSG_RESULT([no])
    unset EMACS])
fi

dnl Lua
AX_WITH_LUA
if test -z "$LUA"; then
  AC_MSG_FAILURE([Lua not found])
fi
AX_LUA_VERSION(501, 502)
AX_LUA_HEADERS
AX_LUA_LIBS
AX_LUA_LIB_VERSION(501, 502)
AC_SUBST(LUA)
AC_SUBST(LUA_INCLUDE)
AC_SUBST(LUA_LIB)
PKG_CHECK_MODULES([LUA_LIBS], [lua5.1-posix >= 5.1 lua5.1-bitop >= 1.0.1])

dnl Readline support for Lua (-DLUA_USE_READLINE)
dnl FIXME: Put this into ax_lua.m4 as AX_LUA_READLINE
AX_LIB_READLINE
if test -n "$ac_cv_header_readline_readline_h" -a -n "$ac_cv_header_readline_history_h"; then
  LUA_LIBS_CFLAGS="-DLUA_USE_READLINE $LUA_LIBS_CFLAGS"
fi

dnl Extra definitions for config.h
AC_DEFINE_UNQUOTED(CONFIGURE_DATE, ["`date '+%a %b %d %Y'`"],
                   [The date of compilation.])
AC_DEFINE_UNQUOTED(CONFIGURE_HOST, ["${ac_hostname}"],
                   [The compilation host.])

dnl Generate output
AC_CONFIG_HEADER(config.h)
AC_CONFIG_FILES(Makefile lib/Makefile src/Makefile src/tbl_opts.h)
AC_OUTPUT<|MERGE_RESOLUTION|>--- conflicted
+++ resolved
@@ -20,13 +20,8 @@
 dnl MA 02111-1301, USA.
 
 dnl Initialise autoconf and automake
-<<<<<<< HEAD
 AC_INIT(Zile, 2.4.0, bug-zile@gnu.org)
 AM_INIT_AUTOMAKE([-Wall -Werror std-options check-news])
-=======
-AC_INIT(Zile, 2.3.16, bug-zile@gnu.org)
-AM_INIT_AUTOMAKE([std-options check-news])
->>>>>>> 35339a61
 
 dnl Set up C compiler
 AC_GNU_SOURCE
