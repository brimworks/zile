--- conflicted
+++ resolved
@@ -26,37 +26,21 @@
 #include "extern.h"
 
 void
-resync_redisplay (Window * wp)
+resync_redisplay (int wp)
 {
-<<<<<<< HEAD
-  int delta = get_point_n (get_buffer_pt (cur_bp)) - get_window_lastpointn (cur_wp);
-
-  if (delta)
-    {
-      if ((delta > 0 && get_window_topdelta (cur_wp) + delta < get_window_eheight (cur_wp)) ||
-          (delta < 0 && get_window_topdelta (cur_wp) >= (size_t) (-delta)))
-        set_window_topdelta (cur_wp, get_window_topdelta (cur_wp) + delta);
-      else if (get_point_n (get_buffer_pt (cur_bp)) > get_window_eheight (cur_wp) / 2)
-        set_window_topdelta (cur_wp, get_window_eheight (cur_wp) / 2);
-      else
-        set_window_topdelta (cur_wp, get_point_n (get_buffer_pt (cur_bp)));
-    }
-  set_window_lastpointn (cur_wp, get_point_n (get_buffer_pt (cur_bp)));
-=======
-  int delta = get_buffer_pt (get_window_bp (wp)).n - get_window_lastpointn (wp);
+  int delta = get_point_n (get_buffer_pt (get_window_bp (wp))) - get_window_lastpointn (wp);
 
   if (delta)
     {
       if ((delta > 0 && get_window_topdelta (wp) + delta < get_window_eheight (wp)) ||
           (delta < 0 && get_window_topdelta (wp) >= (size_t) (-delta)))
         set_window_topdelta (wp, get_window_topdelta (wp) + delta);
-      else if (get_buffer_pt (get_window_bp (wp)).n > get_window_eheight (wp) / 2)
+      else if (get_point_n (get_buffer_pt (get_window_bp (wp))) > get_window_eheight (wp) / 2)
         set_window_topdelta (wp, get_window_eheight (wp) / 2);
       else
-        set_window_topdelta (wp, get_buffer_pt (get_window_bp (wp)).n);
+        set_window_topdelta (wp, get_point_n (get_buffer_pt (get_window_bp (wp))));
     }
-  set_window_lastpointn (wp, get_buffer_pt (get_window_bp (wp)).n);
->>>>>>> 2f7e1332
+  set_window_lastpointn (wp, get_point_n (get_buffer_pt (get_window_bp (wp))));
 }
 
 void
