--- conflicted
+++ resolved
@@ -3,11 +3,7 @@
 # test-bad-argument
 # Test running with invalid command-line flag
 #
-<<<<<<< HEAD
-# Copyright (c) 2009, 2010 Free Software Foundation, Inc.
-=======
-# Copyright (c) 2009, 2011 Free Software Foundation, Inc.
->>>>>>> a8625bc0
+# Copyright (c) 2009-2011 Free Software Foundation, Inc.
 #
 # Copying and distribution of this file, with or without
 # modification, are permitted in any medium without royalty
