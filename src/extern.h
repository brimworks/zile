--- conflicted
+++ resolved
@@ -115,23 +115,6 @@
 bool eolp (void);
 void ding (void);
 
-<<<<<<< HEAD
-=======
-/* eval.c ----------------------------------------------------------------- */
-extern le *leNIL, *leT;
-size_t countNodes (le * branch);
-void leEval (le * list);
-le *execute_with_uniarg (bool undo, int uniarg, bool (*forward) (void),
-                         bool (*backward) (void));
-le *execute_function (const char *name, int uniarg);
-Function get_function (const char *name);
-const char *get_function_doc (const char *name);
-const char *get_function_name (Function p);
-const char *minibuf_read_function_name (const char *fmt, ...);
-void init_eval (void);
-void free_eval (void);
-
->>>>>>> 15f4303a
 /* file.c ----------------------------------------------------------------- */
 extern char coding_eol_lf[3];
 extern char coding_eol_crlf[3];
