/* Global function prototypes

   Copyright (c) 1997, 1998, 1999, 2000, 2001, 2002, 2003, 2004, 2005, 2006, 2007, 2008, 2009, 2010 Free Software Foundation, Inc.

   This file is part of GNU Zile.

   GNU Zile is free software; you can redistribute it and/or modify it
   under the terms of the GNU General Public License as published by
   the Free Software Foundation; either version 3, or (at your option)
   any later version.

   GNU Zile is distributed in the hope that it will be useful, but
   WITHOUT ANY WARRANTY; without even the implied warranty of
   MERCHANTABILITY or FITNESS FOR A PARTICULAR PURPOSE.  See the GNU
   General Public License for more details.

   You should have received a copy of the GNU General Public License
   along with GNU Zile; see the file COPYING.  If not, write to the
   Free Software Foundation, Fifth Floor, 51 Franklin Street, Boston,
   MA 02111-1301, USA.  */

#include <lua.h>
#include "gl_xlist.h"

#include "xalloc_extra.h"

/* basic.c ---------------------------------------------------------------- */
size_t get_goalc_bp (Buffer * bp, Point * pt);
size_t get_goalc (void);
bool previous_line (void);
bool next_line (void);
bool backward_char (void);
bool forward_char (void);
void gotobob (void);
void gotoeob (void);

/* bind.c ----------------------------------------------------------------- */
const char * last_command (void);
void set_this_command (const char * cmd);
size_t do_binding_completion (astr as);
gl_list_t get_key_sequence (void);
const char * get_function_by_keys (gl_list_t keys);
void process_command (void);
void init_default_bindings (void);

/* buffer.c --------------------------------------------------------------- */
#define FIELD(ty, field)                                \
  ty get_buffer_ ## field (const Buffer *bp);           \
  void set_buffer_ ## field (Buffer *bp, ty field);
#define FIELD_STR(field)                                \
  FIELD(const char *, field)
#include "buffer.h"
#undef FIELD
#undef FIELD_STR
#define FIELD(ty, field)                                \
  ty get_region_ ## field (const Region *cp);           \
  void set_region_ ## field (Region *cp, ty field);
#include "region.h"
#undef FIELD
void free_buffer (Buffer * bp);
void init_buffer (Buffer * bp);
Buffer * buffer_new (void);
const char *get_buffer_filename_or_name (Buffer * bp);
void set_buffer_names (Buffer * bp, const char *filename);
Buffer * find_buffer (const char *name);
void switch_to_buffer (Buffer * bp);
Region * region_new (void);
int warn_if_readonly_buffer (void);
int calculate_the_region (Region * rp);
bool delete_region (const Region * rp);
bool in_region (size_t lineno, size_t x, Region * rp);
void set_temporary_buffer (Buffer * bp);
size_t calculate_buffer_size (Buffer * bp);
int transient_mark_mode (void);
void activate_mark (void);
void deactivate_mark (void);
size_t tab_width (Buffer * bp);
astr copy_text_block (Point pt, size_t size);
Buffer *create_scratch_buffer (void);
void kill_buffer (Buffer * kill_bp);
bool check_modified_buffer (Buffer * bp);

/* completion.c ----------------------------------------------------------- */
#define FIELD(cty, lty, field)                                  \
  cty get_completion_ ## field (int cp);
#include "completion.h"
#undef FIELD
void popup_completion (int cp);
char *minibuf_read_variable_name (char *fmt, ...);
int make_buffer_completion (void);

/* editfns.c -------------------------------------------------------------- */
void push_mark (void);
void pop_mark (void);
void set_mark (void);
bool is_empty_line (void);
bool is_blank_line (void);
int following_char (void);
int preceding_char (void);
bool bobp (void);
bool eobp (void);
bool bolp (void);
bool eolp (void);
void ding (void);

<<<<<<< HEAD
=======
/* eval.c ----------------------------------------------------------------- */
extern le *leNIL, *leT;
size_t countNodes (le * branch);
void leEval (le * list);
le *execute_with_uniarg (bool undo, int uniarg, bool (*forward) (void),
                         bool (*backward) (void));
le *execute_function (const char *name, int uniarg);
Function get_function (const char *name);
const char *get_function_doc (const char *name);
int get_function_interactive (const char *name);
const char *get_function_name (Function p);
const char *minibuf_read_function_name (const char *fmt, ...);
void init_eval (void);

>>>>>>> bbe03ebc
/* file.c ----------------------------------------------------------------- */
extern char coding_eol_lf[3];
extern char coding_eol_crlf[3];
extern char coding_eol_cr[3];
extern char coding_eol_undecided[3];
int exist_file (const char *filename);
astr get_home_dir (void);
astr agetcwd (void);
bool expand_path (astr path);
astr compact_path (astr path);
bool find_file (const char *filename);
void zile_exit (int doabort);

/* funcs.c ---------------------------------------------------------------- */
void set_mark_interactive (void);
void write_temp_buffer (const char *name, bool show, void (*func) (va_list ap), ...);

/* getkey.c --------------------------------------------------------------- */
void pushkey (size_t key);
void ungetkey (size_t key);
size_t lastkey (void);
size_t xgetkey (int mode, size_t timeout);
size_t getkey (void);
void waitkey (size_t delay);
void init_getkey (void);
void free_getkey (void);

/* keycode.c -------------------------------------------------------------- */
astr chordtostr (size_t key);
size_t strtochord (const char *buf, size_t * len);
gl_list_t keystrtovec (const char *key);
astr keyvectostr (gl_list_t keys);

/* killring.c ------------------------------------------------------------- */
void free_kill_ring (void);

/* line.c ----------------------------------------------------------------- */
#define FIELD(ty, field)                                \
  ty get_line_ ## field (const Line *wp);               \
  void set_line_ ## field (Line *wp, ty field);
#include "line.h"
#undef FIELD
Line *line_new (void);
void line_delete (Line *l);
Line *line_insert (Line *l, astr i);
void line_remove (Line *l);
void line_replace_text (Line * lp, size_t offset, size_t oldlen,
                        char *newtext, int replace_case);
int insert_char (int c);
int insert_char_in_insert_mode (int c);
bool fill_break_line (void);
bool insert_newline (void);
void insert_nstring (const char *s, size_t len);
void insert_astr (astr as);
void bprintf (const char *fmt, ...);
bool delete_char (void);

/* lisp.c ----------------------------------------------------------------- */
extern le leNIL, leT;
le execute_with_uniarg (bool undo, int uniarg, bool (*forward) (void),
                        bool (*backward) (void));
le execute_function (const char *name, int uniarg, bool is_uniarg, le list);
bool function_exists (const char *name);
int get_function_interactive (const char *name);
const char *get_function_doc (const char *name);
const char *minibuf_read_function_name (const char *fmt, ...);
void init_lisp (void);
<<<<<<< HEAD

/* lcurses.c -------------------------------------------------------------- */
int luaopen_curses (lua_State *L);

/* lua.c ------------------------------------------------------------------ */
int lua_debug (lua_State *L);
=======
void lisp_loadstring (astr as);
bool lisp_loadfile (const char *file);
>>>>>>> bbe03ebc

/* macro.c ---------------------------------------------------------------- */
void cancel_kbd_macro (void);
void add_cmd_to_macro (void);
void add_key_to_cmd (size_t key);
void remove_key_from_cmd (void);
void call_macro (Macro * mp);
Macro *get_macro (const char *name);
void add_macros_to_list (int l);

/* main.c ----------------------------------------------------------------- */
CLUE_DECLS(L);
extern char *prog_name;
extern int cur_wp, head_wp;
extern Buffer *cur_bp, *head_bp;
extern int thisflag, lastflag, last_uniarg;

/* marker.c --------------------------------------------------------------- */
#define FIELD(ty, field)                                \
  ty get_marker_ ## field (const Marker *cp);           \
  void set_marker_ ## field (Marker *cp, ty field);
#include "marker.h"
#undef FIELD
Marker * marker_new (void);
void free_marker (Marker * marker);
void move_marker (Marker * marker, Buffer * bp, Point * pt);
Marker *copy_marker (Marker * marker);
Marker *point_marker (void);

/* minibuf.c -------------------------------------------------------------- */
extern char *minibuf_contents;
void init_minibuf (void);
void minibuf_error (const char *fmt, ...);
void minibuf_write (const char *fmt, ...);
char *minibuf_read (const char *fmt, const char *value, ...);
unsigned long minibuf_read_number (const char *fmt, ...);
bool minibuf_test_in_completions (const char *ms, int cp);
int minibuf_read_yn (const char *fmt, ...);
int minibuf_read_yesno (const char *fmt, ...);
char *minibuf_read_completion (const char *fmt, char *value, int cp,
                               int hp, ...);
char *minibuf_vread_completion (const char *fmt, char *value, int cp,
                                int hp, const char *empty_err,
                                bool (*test) (const char *s, int cp),
                                const char *invalid_err, va_list ap);
char *minibuf_read_filename (const char *fmt, const char *value,
                             const char *file, ...);
void minibuf_clear (void);

/* point.c ---------------------------------------------------------------- */
<<<<<<< HEAD
#define FIELD(ty, field)                                \
  ty get_point_ ## field (const Point * pt);            \
  void set_point_ ## field (Point * pt, ty field);
#include "point.h"
#undef FIELD
Point *point_new (void);
Point *make_point (size_t lineno, size_t offset);
Point *point_copy (Point *pt);
int cmp_point (Point * pt1, Point * pt2);
int point_dist (Point * pt1, Point * pt2);
int count_lines (Point * pt1, Point * pt2);
Point *point_min (void);
Point *point_max (void);
Point *line_beginning_position (int count);
Point *line_end_position (int count);
void goto_point (Point * pt);
=======
Point make_point (size_t lineno, size_t offset);
int cmp_point (Point pt1, Point pt2);
Point point_min (void);
Point point_max (void);
Point line_beginning_position (int count);
Point line_end_position (int count);
void goto_point (Point pt);
>>>>>>> bbe03ebc

/* redisplay.c ------------------------------------------------------------ */
void resync_redisplay (void);
void resize_windows (void);
void recenter (int wp);

/* search.c --------------------------------------------------------------- */
void init_search (void);

/* term_minibuf.c --------------------------------------------------------- */
void term_minibuf_write (const char *fmt);
char *term_minibuf_read (const char *prompt, const char *value, size_t pos,
                         int cp, int hp);

/* term_redisplay.c ------------------------------------------------------- */
void term_set_size (size_t cols, size_t rows);
void term_redisplay (void);
void term_full_redisplay (void);
void show_splash_screen (const char *splash);
<<<<<<< HEAD
=======
void term_finish (void);
void term_addnstr (const char *s, size_t len);
>>>>>>> bbe03ebc

/* undo.c ----------------------------------------------------------------- */
extern int undo_nosave;
void undo_start_sequence (void);
void undo_end_sequence (void);
void undo_save (int type, Point * pt, size_t arg1, size_t arg2);
void free_undo (Undo *up);
void undo_set_unchanged (Undo *up);

/* variables.c ------------------------------------------------------------ */
void init_variables (void);
<<<<<<< HEAD
=======
char *minibuf_read_variable_name (char *fmt, ...);
>>>>>>> bbe03ebc
void set_variable (const char *var, const char *val);
const char *get_variable_bp (Buffer * bp, const char *var);
const char *get_variable (const char *var);
long get_variable_number_bp (Buffer * bp, const char *var);
long get_variable_number (const char *var);
bool get_variable_bool (const char *var);

/* window.c --------------------------------------------------------------- */
#define FIELD(cty, lty, field)                  \
  cty get_window_ ## field (int wp);            \
  void set_window_ ## field (int wp, cty field);
#include "window.h"
#undef FIELD
void create_scratch_window (void);
<<<<<<< HEAD
int find_window (const char *name);
void free_windows (void);
int popup_window (void);
void set_current_window (int wp);
void delete_window (int del_wp);
Point *window_pt (int wp);
void completion_scroll_up (void);
void completion_scroll_down (void);
bool window_top_visible (int wp);
bool window_bottom_visible (int wp);
=======
Window *find_window (const char *name);
Window *popup_window (void);
void set_current_window (Window * wp);
void delete_window (Window * del_wp);
Point window_pt (Window * wp);
bool window_top_visible (Window * wp);
bool window_bottom_visible (Window * wp);
>>>>>>> bbe03ebc


/*
 * Declare external Zile functions.
 */
#define X(zile_name, c_name)                            \
  le F_ ## c_name (long uniarg, bool is_uniarg, le l);
#include "tbl_funcs.h"
#undef X<|MERGE_RESOLUTION|>--- conflicted
+++ resolved
@@ -75,7 +75,7 @@
 void activate_mark (void);
 void deactivate_mark (void);
 size_t tab_width (Buffer * bp);
-astr copy_text_block (Point pt, size_t size);
+astr copy_text_block (Point * pt, size_t size);
 Buffer *create_scratch_buffer (void);
 void kill_buffer (Buffer * kill_bp);
 bool check_modified_buffer (Buffer * bp);
@@ -103,23 +103,6 @@
 bool eolp (void);
 void ding (void);
 
-<<<<<<< HEAD
-=======
-/* eval.c ----------------------------------------------------------------- */
-extern le *leNIL, *leT;
-size_t countNodes (le * branch);
-void leEval (le * list);
-le *execute_with_uniarg (bool undo, int uniarg, bool (*forward) (void),
-                         bool (*backward) (void));
-le *execute_function (const char *name, int uniarg);
-Function get_function (const char *name);
-const char *get_function_doc (const char *name);
-int get_function_interactive (const char *name);
-const char *get_function_name (Function p);
-const char *minibuf_read_function_name (const char *fmt, ...);
-void init_eval (void);
-
->>>>>>> bbe03ebc
 /* file.c ----------------------------------------------------------------- */
 extern char coding_eol_lf[3];
 extern char coding_eol_crlf[3];
@@ -145,7 +128,6 @@
 size_t getkey (void);
 void waitkey (size_t delay);
 void init_getkey (void);
-void free_getkey (void);
 
 /* keycode.c -------------------------------------------------------------- */
 astr chordtostr (size_t key);
@@ -187,17 +169,12 @@
 const char *get_function_doc (const char *name);
 const char *minibuf_read_function_name (const char *fmt, ...);
 void init_lisp (void);
-<<<<<<< HEAD
 
 /* lcurses.c -------------------------------------------------------------- */
 int luaopen_curses (lua_State *L);
 
 /* lua.c ------------------------------------------------------------------ */
 int lua_debug (lua_State *L);
-=======
-void lisp_loadstring (astr as);
-bool lisp_loadfile (const char *file);
->>>>>>> bbe03ebc
 
 /* macro.c ---------------------------------------------------------------- */
 void cancel_kbd_macro (void);
@@ -248,7 +225,6 @@
 void minibuf_clear (void);
 
 /* point.c ---------------------------------------------------------------- */
-<<<<<<< HEAD
 #define FIELD(ty, field)                                \
   ty get_point_ ## field (const Point * pt);            \
   void set_point_ ## field (Point * pt, ty field);
@@ -265,15 +241,6 @@
 Point *line_beginning_position (int count);
 Point *line_end_position (int count);
 void goto_point (Point * pt);
-=======
-Point make_point (size_t lineno, size_t offset);
-int cmp_point (Point pt1, Point pt2);
-Point point_min (void);
-Point point_max (void);
-Point line_beginning_position (int count);
-Point line_end_position (int count);
-void goto_point (Point pt);
->>>>>>> bbe03ebc
 
 /* redisplay.c ------------------------------------------------------------ */
 void resync_redisplay (void);
@@ -293,11 +260,6 @@
 void term_redisplay (void);
 void term_full_redisplay (void);
 void show_splash_screen (const char *splash);
-<<<<<<< HEAD
-=======
-void term_finish (void);
-void term_addnstr (const char *s, size_t len);
->>>>>>> bbe03ebc
 
 /* undo.c ----------------------------------------------------------------- */
 extern int undo_nosave;
@@ -309,10 +271,6 @@
 
 /* variables.c ------------------------------------------------------------ */
 void init_variables (void);
-<<<<<<< HEAD
-=======
-char *minibuf_read_variable_name (char *fmt, ...);
->>>>>>> bbe03ebc
 void set_variable (const char *var, const char *val);
 const char *get_variable_bp (Buffer * bp, const char *var);
 const char *get_variable (const char *var);
@@ -327,9 +285,7 @@
 #include "window.h"
 #undef FIELD
 void create_scratch_window (void);
-<<<<<<< HEAD
 int find_window (const char *name);
-void free_windows (void);
 int popup_window (void);
 void set_current_window (int wp);
 void delete_window (int del_wp);
@@ -338,15 +294,6 @@
 void completion_scroll_down (void);
 bool window_top_visible (int wp);
 bool window_bottom_visible (int wp);
-=======
-Window *find_window (const char *name);
-Window *popup_window (void);
-void set_current_window (Window * wp);
-void delete_window (Window * del_wp);
-Point window_pt (Window * wp);
-bool window_top_visible (Window * wp);
-bool window_bottom_visible (Window * wp);
->>>>>>> bbe03ebc
 
 
 /*
