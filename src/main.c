--- conflicted
+++ resolved
@@ -411,21 +411,5 @@
   /* Tidy and close the terminal. */
   (void) CLUE_DO (L, "term_finish ()");
 
-<<<<<<< HEAD
-  free_default_bindings ();
-
-  /* Free all the memory allocated. */
-  free_search ();
-  free_kill_ring ();
-  free_registers ();
-  free_macros ();
-  free_windows ();
-  free_buffers ();
-  free_minibuf ();
-  free (prog_name);
-  CLUE_CLOSE(L);
-
-=======
->>>>>>> bbe03ebc
   return 0;
 }