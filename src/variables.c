/* Zile variables handling functions

   Copyright (c) 1997, 1998, 1999, 2000, 2001, 2002, 2003, 2004, 2005, 2006, 2007, 2008, 2009 Free Software Foundation, Inc.

   This file is part of GNU Zile.

   GNU Zile is free software; you can redistribute it and/or modify it
   under the terms of the GNU General Public License as published by
   the Free Software Foundation; either version 3, or (at your option)
   any later version.

   GNU Zile is distributed in the hope that it will be useful, but
   WITHOUT ANY WARRANTY; without even the implied warranty of
   MERCHANTABILITY or FITNESS FOR A PARTICULAR PURPOSE.  See the GNU
   General Public License for more details.

   You should have received a copy of the GNU General Public License
   along with GNU Zile; see the file COPYING.  If not, write to the
   Free Software Foundation, Fifth Floor, 51 Franklin Street, Boston,
   MA 02111-1301, USA.  */

#include "config.h"

#include <assert.h>
#include <stdarg.h>
#include <stdio.h>
#include <stdlib.h>
#include <string.h>
<<<<<<< HEAD
#include "gl_list.h"
=======
#include "hash.h"
>>>>>>> 2368545c

#include "main.h"
#include "extern.h"

static void
set_variable_in_list (const char *var, const char *val,
                      const char *defval, bool local, const char *doc)
{
  /* Variable list is on Lua stack. */
  lua_newtable (L);

  lua_pushstring (L, val);
  lua_setfield (L, -2, "val");

  if (defval != NULL)
    {
      lua_pushstring (L, defval);
      lua_setfield (L, -2, "defval");
    }

  lua_pushboolean (L, (int) local);
  lua_setfield (L, -2, "local");

  if (doc != NULL)
    {
      lua_pushstring (L, doc);
      lua_setfield (L, -2, "doc");
    }

  lua_setfield (L, -2, var);
}

void
set_variable (const char *var, const char *val)
{
  bool local = false;

  lua_getglobal (L, "main_vars");
  lua_getfield (L, -1, var);
  if (lua_istable (L, -1))
    {
      lua_getfield (L, -1, "local");
      local = (bool) lua_toboolean (L, -1);
      lua_pop (L, 1);
    }
  lua_pop (L, 1);
  if (local)
    {
      lua_pop (L, 1);
      if (get_buffer_vars (cur_bp) == 0)
        {
          lua_newtable (L);
          set_buffer_vars (cur_bp, luaL_ref (L, LUA_REGISTRYINDEX));
        }
      lua_rawgeti (L, LUA_REGISTRYINDEX, get_buffer_vars (cur_bp));
    }

  set_variable_in_list (var, val, NULL, true, NULL);
  lua_pop (L, 1);
}

static int
zlua_get_variable (lua_State *L)
{
    const char *var = lua_tostring (L, -1);
    const char *val = get_variable (var);
    lua_pop (L, 1);
    lua_pushstring (L, val);
    return 1;
}

void
init_variables (void)
{
  lua_newtable (L);
#define X(var, defval, local, doc)              \
  set_variable_in_list (var, defval, defval, local, doc);
#include "tbl_vars.h"
#undef X
  lua_setglobal (L, "main_vars");
  lua_register (L, "get_variable", zlua_get_variable);
}

void
free_variable_list (int ref)
{
  lua_unref (L, ref);
}

static bool
get_variable_entry (Buffer * bp, const char *var)
{
  bool found = false;

  if (bp && get_buffer_vars (bp))
    {
      lua_rawgeti (L, LUA_REGISTRYINDEX, get_buffer_vars (bp));
      lua_getfield (L, -1, var);
      found = lua_istable (L, -1);
      if (found)
        lua_remove (L, -2);
      else
        lua_pop (L, 2);
    }

  if (!found)
    {
      lua_getglobal (L, "main_vars");
      lua_getfield (L, -1, var);
      found = lua_istable (L, -1);
      if (found)
        lua_remove (L, -2);
      else
        lua_pop (L, 2);
    }

  return found;
}

const char *
get_variable_doc (const char *var, char **defval)
{
  char *ret = NULL;

  if (get_variable_entry (NULL, var))
    {
      lua_getfield (L, -1, "defval");
      *defval = (char *) lua_tostring (L, -1);
      lua_pop (L, 1);
      lua_getfield (L, -1, "doc");
      ret = (char *) lua_tostring (L, -1);
      lua_pop (L, 2);
    }

  return ret;
}

const char *
get_variable_bp (Buffer * bp, const char *var)
{
  char *ret = NULL;

  if (get_variable_entry (bp, var))
    {
      lua_getfield (L, -1, "val");
      ret = (char *) lua_tostring (L, -1);
      lua_pop (L, 2);
    }

  return ret;
}

const char *
get_variable (const char *var)
{
  return get_variable_bp (cur_bp, var);
}

long
get_variable_number_bp (Buffer * bp, const char *var)
{
  long t = 0;
  const char *s = get_variable_bp (bp, var);

  if (s)
    t = strtol (s, NULL, 10);
  /* FIXME: Check result and signal error. */

  return t;
}

long
get_variable_number (const char *var)
{
  return get_variable_number_bp (cur_bp, var);
}

bool
get_variable_bool (const char *var)
{
  const char *p = get_variable (var);
  if (p != NULL)
    return strcmp (p, "nil") != 0;

  return false;
}

DEFUN_ARGS ("set-variable", set_variable,
            STR_ARG (var)
            STR_ARG (val))
/*+
Set a variable value to the user-specified value.
+*/
{
  STR_INIT (var)
  else
    var = minibuf_read_variable_name ("Set variable: ");
  if (var == NULL)
    return leNIL;
  STR_INIT (val)
  else
    val = minibuf_read ("Set %s to value: ", "", var);
  if (val == NULL)
    ok = FUNCALL (keyboard_quit);

  if (ok == leT)
    set_variable (var, val);

  STR_FREE (var);
  STR_FREE (val);
}
END_DEFUN<|MERGE_RESOLUTION|>--- conflicted
+++ resolved
@@ -26,11 +26,6 @@
 #include <stdio.h>
 #include <stdlib.h>
 #include <string.h>
-<<<<<<< HEAD
-#include "gl_list.h"
-=======
-#include "hash.h"
->>>>>>> 2368545c
 
 #include "main.h"
 #include "extern.h"
