--- conflicted
+++ resolved
@@ -141,15 +141,10 @@
       if (!FUNCALL (delete_char))
         return false;
 
-<<<<<<< HEAD
-      kill_ring_push ("\n", 1);
-      set_this_command ("kill-region");
-=======
       as = astr_new_cstr ("\n");
       kill_ring_push (as);
       astr_delete (as);
-      set_this_command (F_kill_region);
->>>>>>> ff3b91e1
+      set_this_command ("kill-region");
     }
 
   undo_save (UNDO_END_SEQUENCE, get_buffer_pt (cur_bp), 0, 0);
