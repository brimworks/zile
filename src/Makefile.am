--- conflicted
+++ resolved
@@ -161,14 +161,13 @@
 	tbl_vars.lua					\
 	tbl_funcs.h
 
-CLOC = cloc --no3
+CLOC = cloc --force-lang="C",h --no3
 
 TESTSOURCES = $(LISP_TESTS) $(LISP_TESTS_ZILE_ONLY) $(TESTSCRIPTS)
 
 ALLSOURCES = $(TESTSOURCES) $(PRODUCTIONSOURCES)
 
 loc:
-<<<<<<< HEAD
 	$(CLOC) $(PRODUCTIONSOURCES)
 
 loc-tests:
@@ -176,10 +175,6 @@
 
 loc-all:
 	$(CLOC) $(ALLSOURCES)
-=======
-	cloc --force-lang="C",h --no3 $(ALLSOURCES) $(LISP_TESTS) $(LISP_TESTS_ZILE_ONLY) *.el \
-	Makefile.am ../Makefile.am ../configure.ac
->>>>>>> 2f7e1332
 
 TESTS_VARS = srcdir=$(srcdir) builddir=$(builddir)
 TESTS_ENVIRONMENT = $(TESTS_VARS) $(VALGRIND)
