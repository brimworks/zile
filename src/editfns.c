--- conflicted
+++ resolved
@@ -44,17 +44,9 @@
     gl_list_add_last (mark_ring, copy_marker (get_buffer_mark (cur_bp)));
   else
     { /* Save an invalid mark.  */
-<<<<<<< HEAD
-      Marker *m = point_min_marker ();
-      Point * pt = get_marker_pt (m);
-      set_point_p (pt, NULL);
-=======
       Marker *m = marker_new ();
       move_marker (m, cur_bp, point_min ());
-      Point pt = get_marker_pt (m);
-      pt.p = NULL;
-      set_marker_pt (m, pt);
->>>>>>> bbe03ebc
+      set_point_p (get_marker_pt (m), NULL);
       gl_list_add_last (mark_ring, m);
     }
 }
