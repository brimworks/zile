--- conflicted
+++ resolved
@@ -1,10 +1,6 @@
 /* Marker facility functions
 
-<<<<<<< HEAD
-   Copyright (c) 2004, 2008, 2009 Free Software Foundation, Inc.
-=======
    Copyright (c) 2004, 2008, 2009, 2010 Free Software Foundation, Inc.
->>>>>>> bbe03ebc
 
    This file is part of GNU Zile.
 
